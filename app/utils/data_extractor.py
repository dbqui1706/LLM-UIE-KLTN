--- conflicted
+++ resolved
@@ -1,258 +1,254 @@
-# app/utils/data_extractor.py
-import logging
-from typing import Dict, List, Any, Optional
-<<<<<<< HEAD
-from app.core.extract import UIEResult, NER, RE, EE
-=======
->>>>>>> 1787b750
-logger = logging.getLogger(__name__)
-
-
-class ExtractionDataExtractor:
-    """Smart extractor for getting entities, relations, events from various result formats"""
-    
-    @staticmethod
-    def extract_uie_data(data: Any) -> Dict[str, List[Dict]]:
-        """
-        Extract entities, relations, events from various UIE result formats
-        Returns normalized format: {'entities': [...], 'relations': [...], 'events': [...]}
-        """
-        
-        if not data:
-            logger.warning("No data provided for extraction")
-            return {'entities': [], 'relations': [], 'events': []}
-        
-        logger.info(f"🔍 Extracting UIE data from: {type(data)} - {str(data)[:200]}...")
-        
-        try:
-            # Case 1: Already normalized format
-            if isinstance(data, dict) and all(key in data for key in ['entities', 'relations', 'events']):
-                logger.info("📊 Found pre-normalized format")
-                return ExtractionDataExtractor._normalize_direct_format(data)
-            
-            # Case 2: Document extraction results (with aggregated_results)
-            if isinstance(data, dict) and 'aggregated_results' in data:
-                logger.info("📄 Found document extraction format with aggregated_results")
-                return ExtractionDataExtractor._extract_from_aggregated(data['aggregated_results'])
-            
-            # Case 3: Text extraction results (single task format)
-            if hasattr(data, 'to_dict'):
-                data_dict = data.to_dict()
-                result = {'entities': [], 'relations': [], 'events': []}
-                result['entities'] = data_dict.get('entities', [])
-                result['relations'] = data_dict.get('relations', [])
-                result['events'] = data_dict.get('events', [])
-                return result
-            
-            # Case 4: List format (direct from model)
-            if isinstance(data, list):
-                logger.info("📋 Found list format")
-                return ExtractionDataExtractor._extract_from_list_format(data)
-            
-            logger.warning(f"⚠️ Unknown data format: {type(data)}")
-            return {'entities': [], 'relations': [], 'events': []}
-            
-        except Exception as e:
-            logger.error(f"❌ Error extracting UIE data: {e}")
-            return {'entities': [], 'relations': [], 'events': []}
-    
-    @staticmethod
-    def _normalize_direct_format(data: Dict) -> Dict[str, List[Dict]]:
-        """Normalize already correct format"""
-        result = {
-            'entities': ExtractionDataExtractor._normalize_entity_list(data.get('entities', [])),
-            'relations': ExtractionDataExtractor._normalize_relation_list(data.get('relations', [])),
-            'events': ExtractionDataExtractor._normalize_event_list(data.get('events', []))
-        }
-        
-        logger.info(f"✅ Normalized direct format: {len(result['entities'])} entities, {len(result['relations'])} relations, {len(result['events'])} events")
-        return result
-    
-    @staticmethod
-    def _extract_from_aggregated(aggregated_data: Dict) -> Dict[str, List[Dict]]:
-        """Extract from aggregated_results format"""
-        if not isinstance(aggregated_data, dict):
-            logger.warning("Aggregated data is not a dictionary")
-            return {'entities': [], 'relations': [], 'events': []}
-        
-        result = {
-            'entities': ExtractionDataExtractor._normalize_entity_list(aggregated_data.get('entities', [])),
-            'relations': ExtractionDataExtractor._normalize_relation_list(aggregated_data.get('relations', [])),
-            'events': ExtractionDataExtractor._normalize_event_list(aggregated_data.get('events', []))
-        }
-        
-        logger.info(f"✅ Extracted from aggregated: {len(result['entities'])} entities, {len(result['relations'])} relations, {len(result['events'])} events")
-        return result
-    
-    @staticmethod
-    def _extract_from_text_format(data: Dict) -> Dict[str, List[Dict]]:
-        """Extract from text extraction format (single task)"""
-        result = {'entities': [], 'relations': [], 'events': []}
-        
-        # Check for each possible key
-        if 'entities' in data:
-            result['entities'] = ExtractionDataExtractor._normalize_entity_list(data['entities'])
-        
-        if 'relations' in data:
-            result['relations'] = ExtractionDataExtractor._normalize_relation_list(data['relations'])
-        
-        if 'events' in data:
-            result['events'] = ExtractionDataExtractor._normalize_event_list(data['events'])
-        
-        # Handle single task results (when task != ALL)
-        for key, value in data.items():
-            if key in ['entities', 'relations', 'events'] and isinstance(value, list):
-                result[key] = ExtractionDataExtractor._normalize_list_by_type(value, key)
-        
-        logger.info(f"✅ Extracted from text format: {len(result['entities'])} entities, {len(result['relations'])} relations, {len(result['events'])} events")
-        return result
-    
-    @staticmethod
-    def _extract_from_list_format(data: List) -> Dict[str, List[Dict]]:
-        """Extract from list format (direct model output)"""
-        # This would be used if model returns raw list
-        # Need to determine what type of list it is
-        result = {'entities': [], 'relations': [], 'events': []}
-        
-        if data and isinstance(data[0], dict):
-            # Try to determine type from first item
-            first_item = data[0]
-            if 'entity_mention' in first_item or 'entity_type' in first_item:
-                result['entities'] = ExtractionDataExtractor._normalize_entity_list(data)
-            elif 'relation_type' in first_item or 'head_entity' in first_item:
-                result['relations'] = ExtractionDataExtractor._normalize_relation_list(data)
-            elif 'trigger' in first_item or 'trigger_type' in first_item:
-                result['events'] = ExtractionDataExtractor._normalize_event_list(data)
-        
-        logger.info(f"✅ Extracted from list format: {len(result['entities'])} entities, {len(result['relations'])} relations, {len(result['events'])} events")
-        return result
-    
-    @staticmethod
-    def _normalize_entity_list(entities: List) -> List[Dict]:
-        """Normalize entity list to standard format"""
-        if not entities:
-            return []
-        
-        normalized = []
-        for entity in entities:
-            if isinstance(entity, dict):
-                # Standard format check
-                if 'entity_mention' in entity and 'entity_type' in entity:
-                    normalized.append({
-                        'entity_type': entity.get('entity_type', 'UNKNOWN'),
-                        'entity_mention': entity.get('entity_mention', ''),
-                        'confidence': entity.get('confidence', 1.0)
-                    })
-                else:
-                    # Try alternative formats
-                    mention = entity.get('mention', entity.get('text', entity.get('name', '')))
-                    entity_type = entity.get('type', entity.get('label', entity.get('entity_type', 'UNKNOWN')))
-                    
-                    if mention:
-                        normalized.append({
-                            'entity_type': entity_type,
-                            'entity_mention': mention,
-                            'confidence': entity.get('confidence', 1.0)
-                        })
-        
-        logger.debug(f"Normalized {len(normalized)} entities")
-        return normalized
-    
-    @staticmethod
-    def _normalize_relation_list(relations: List) -> List[Dict]:
-        """Normalize relation list to standard format"""
-        if not relations:
-            return []
-        
-        normalized = []
-        for relation in relations:
-            if isinstance(relation, dict):
-                # Standard format check
-                if all(key in relation for key in ['relation_type', 'head_entity', 'tail_entity']):
-                    normalized.append({
-                        'relation_type': relation.get('relation_type', 'UNKNOWN'),
-                        'head_entity': relation.get('head_entity', ''),
-                        'tail_entity': relation.get('tail_entity', ''),
-                        'confidence': relation.get('confidence', 1.0)
-                    })
-                else:
-                    # Try alternative formats
-                    rel_type = relation.get('type', relation.get('label', relation.get('relation_type', 'UNKNOWN')))
-                    head = relation.get('head', relation.get('source', relation.get('head_entity', '')))
-                    tail = relation.get('tail', relation.get('target', relation.get('tail_entity', '')))
-                    
-                    if head and tail:
-                        normalized.append({
-                            'relation_type': rel_type,
-                            'head_entity': head,
-                            'tail_entity': tail,
-                            'confidence': relation.get('confidence', 1.0)
-                        })
-        
-        logger.debug(f"Normalized {len(normalized)} relations")
-        return normalized
-    
-    @staticmethod
-    def _normalize_event_list(events: List) -> List[Dict]:
-        """Normalize event list to standard format"""
-        if not events:
-            return []
-        
-        normalized = []
-        for event_item in events:
-            if isinstance(event_item, dict):
-                # Check if it's an event group (contains 'events' key)
-                if 'events' in event_item:
-                    for event in event_item['events']:
-                        normalized.append(ExtractionDataExtractor._normalize_single_event(event))
-                else:
-                    # Single event
-                    normalized.append(ExtractionDataExtractor._normalize_single_event(event_item))
-        
-        logger.debug(f"Normalized {len(normalized)} events")
-        return normalized
-    
-    @staticmethod
-    def _normalize_single_event(event: Dict) -> Dict:
-        """Normalize single event to standard format"""
-        if not isinstance(event, dict):
-            return {}
-        
-        # Standard format
-        trigger = event.get('trigger', event.get('trigger_word', event.get('text', '')))
-        trigger_type = event.get('trigger_type', event.get('event_type', event.get('type', 'UNKNOWN')))
-        arguments = event.get('arguments', [])
-        
-        # Normalize arguments
-        normalized_arguments = []
-        for arg in arguments:
-            if isinstance(arg, dict):
-                normalized_arguments.append({
-                    'role': arg.get('role', arg.get('type', 'UNKNOWN')),
-                    'entity': arg.get('entity', arg.get('text', arg.get('mention', ''))),
-                })
-        
-        return {
-            'trigger': trigger,
-            'trigger_type': trigger_type,
-            'arguments': normalized_arguments,
-            'confidence': event.get('confidence', 1.0)
-        }
-    
-    @staticmethod
-    def _normalize_list_by_type(data: List, data_type: str) -> List[Dict]:
-        """Normalize list based on expected type"""
-        if data_type == 'entities':
-            return ExtractionDataExtractor._normalize_entity_list(data)
-        elif data_type == 'relations':
-            return ExtractionDataExtractor._normalize_relation_list(data)
-        elif data_type == 'events':
-            return ExtractionDataExtractor._normalize_event_list(data)
-        else:
-            return []
-
-
-# Convenience function
-def extract_uie_data(data: Any) -> Dict[str, List[Dict]]:
-    """Convenience function to extract UIE data"""
+# app/utils/data_extractor.py
+import logging
+from typing import Dict, List, Any, Optional
+logger = logging.getLogger(__name__)
+
+
+class ExtractionDataExtractor:
+    """Smart extractor for getting entities, relations, events from various result formats"""
+    
+    @staticmethod
+    def extract_uie_data(data: Any) -> Dict[str, List[Dict]]:
+        """
+        Extract entities, relations, events from various UIE result formats
+        Returns normalized format: {'entities': [...], 'relations': [...], 'events': [...]}
+        """
+        
+        if not data:
+            logger.warning("No data provided for extraction")
+            return {'entities': [], 'relations': [], 'events': []}
+        
+        logger.info(f"🔍 Extracting UIE data from: {type(data)} - {str(data)[:200]}...")
+        
+        try:
+            # Case 1: Already normalized format
+            if isinstance(data, dict) and all(key in data for key in ['entities', 'relations', 'events']):
+                logger.info("📊 Found pre-normalized format")
+                return ExtractionDataExtractor._normalize_direct_format(data)
+            
+            # Case 2: Document extraction results (with aggregated_results)
+            if isinstance(data, dict) and 'aggregated_results' in data:
+                logger.info("📄 Found document extraction format with aggregated_results")
+                return ExtractionDataExtractor._extract_from_aggregated(data['aggregated_results'])
+            
+            # Case 3: Text extraction results (single task format)
+            if hasattr(data, 'to_dict'):
+                data_dict = data.to_dict()
+                result = {'entities': [], 'relations': [], 'events': []}
+                result['entities'] = data_dict.get('entities', [])
+                result['relations'] = data_dict.get('relations', [])
+                result['events'] = data_dict.get('events', [])
+                return result
+            
+            # Case 4: List format (direct from model)
+            if isinstance(data, list):
+                logger.info("📋 Found list format")
+                return ExtractionDataExtractor._extract_from_list_format(data)
+            
+            logger.warning(f"⚠️ Unknown data format: {type(data)}")
+            return {'entities': [], 'relations': [], 'events': []}
+            
+        except Exception as e:
+            logger.error(f"❌ Error extracting UIE data: {e}")
+            return {'entities': [], 'relations': [], 'events': []}
+    
+    @staticmethod
+    def _normalize_direct_format(data: Dict) -> Dict[str, List[Dict]]:
+        """Normalize already correct format"""
+        result = {
+            'entities': ExtractionDataExtractor._normalize_entity_list(data.get('entities', [])),
+            'relations': ExtractionDataExtractor._normalize_relation_list(data.get('relations', [])),
+            'events': ExtractionDataExtractor._normalize_event_list(data.get('events', []))
+        }
+        
+        logger.info(f"✅ Normalized direct format: {len(result['entities'])} entities, {len(result['relations'])} relations, {len(result['events'])} events")
+        return result
+    
+    @staticmethod
+    def _extract_from_aggregated(aggregated_data: Dict) -> Dict[str, List[Dict]]:
+        """Extract from aggregated_results format"""
+        if not isinstance(aggregated_data, dict):
+            logger.warning("Aggregated data is not a dictionary")
+            return {'entities': [], 'relations': [], 'events': []}
+        
+        result = {
+            'entities': ExtractionDataExtractor._normalize_entity_list(aggregated_data.get('entities', [])),
+            'relations': ExtractionDataExtractor._normalize_relation_list(aggregated_data.get('relations', [])),
+            'events': ExtractionDataExtractor._normalize_event_list(aggregated_data.get('events', []))
+        }
+        
+        logger.info(f"✅ Extracted from aggregated: {len(result['entities'])} entities, {len(result['relations'])} relations, {len(result['events'])} events")
+        return result
+    
+    @staticmethod
+    def _extract_from_text_format(data: Dict) -> Dict[str, List[Dict]]:
+        """Extract from text extraction format (single task)"""
+        result = {'entities': [], 'relations': [], 'events': []}
+        
+        # Check for each possible key
+        if 'entities' in data:
+            result['entities'] = ExtractionDataExtractor._normalize_entity_list(data['entities'])
+        
+        if 'relations' in data:
+            result['relations'] = ExtractionDataExtractor._normalize_relation_list(data['relations'])
+        
+        if 'events' in data:
+            result['events'] = ExtractionDataExtractor._normalize_event_list(data['events'])
+        
+        # Handle single task results (when task != ALL)
+        for key, value in data.items():
+            if key in ['entities', 'relations', 'events'] and isinstance(value, list):
+                result[key] = ExtractionDataExtractor._normalize_list_by_type(value, key)
+        
+        logger.info(f"✅ Extracted from text format: {len(result['entities'])} entities, {len(result['relations'])} relations, {len(result['events'])} events")
+        return result
+    
+    @staticmethod
+    def _extract_from_list_format(data: List) -> Dict[str, List[Dict]]:
+        """Extract from list format (direct model output)"""
+        # This would be used if model returns raw list
+        # Need to determine what type of list it is
+        result = {'entities': [], 'relations': [], 'events': []}
+        
+        if data and isinstance(data[0], dict):
+            # Try to determine type from first item
+            first_item = data[0]
+            if 'entity_mention' in first_item or 'entity_type' in first_item:
+                result['entities'] = ExtractionDataExtractor._normalize_entity_list(data)
+            elif 'relation_type' in first_item or 'head_entity' in first_item:
+                result['relations'] = ExtractionDataExtractor._normalize_relation_list(data)
+            elif 'trigger' in first_item or 'trigger_type' in first_item:
+                result['events'] = ExtractionDataExtractor._normalize_event_list(data)
+        
+        logger.info(f"✅ Extracted from list format: {len(result['entities'])} entities, {len(result['relations'])} relations, {len(result['events'])} events")
+        return result
+    
+    @staticmethod
+    def _normalize_entity_list(entities: List) -> List[Dict]:
+        """Normalize entity list to standard format"""
+        if not entities:
+            return []
+        
+        normalized = []
+        for entity in entities:
+            if isinstance(entity, dict):
+                # Standard format check
+                if 'entity_mention' in entity and 'entity_type' in entity:
+                    normalized.append({
+                        'entity_type': entity.get('entity_type', 'UNKNOWN'),
+                        'entity_mention': entity.get('entity_mention', ''),
+                        'confidence': entity.get('confidence', 1.0)
+                    })
+                else:
+                    # Try alternative formats
+                    mention = entity.get('mention', entity.get('text', entity.get('name', '')))
+                    entity_type = entity.get('type', entity.get('label', entity.get('entity_type', 'UNKNOWN')))
+                    
+                    if mention:
+                        normalized.append({
+                            'entity_type': entity_type,
+                            'entity_mention': mention,
+                            'confidence': entity.get('confidence', 1.0)
+                        })
+        
+        logger.debug(f"Normalized {len(normalized)} entities")
+        return normalized
+    
+    @staticmethod
+    def _normalize_relation_list(relations: List) -> List[Dict]:
+        """Normalize relation list to standard format"""
+        if not relations:
+            return []
+        
+        normalized = []
+        for relation in relations:
+            if isinstance(relation, dict):
+                # Standard format check
+                if all(key in relation for key in ['relation_type', 'head_entity', 'tail_entity']):
+                    normalized.append({
+                        'relation_type': relation.get('relation_type', 'UNKNOWN'),
+                        'head_entity': relation.get('head_entity', ''),
+                        'tail_entity': relation.get('tail_entity', ''),
+                        'confidence': relation.get('confidence', 1.0)
+                    })
+                else:
+                    # Try alternative formats
+                    rel_type = relation.get('type', relation.get('label', relation.get('relation_type', 'UNKNOWN')))
+                    head = relation.get('head', relation.get('source', relation.get('head_entity', '')))
+                    tail = relation.get('tail', relation.get('target', relation.get('tail_entity', '')))
+                    
+                    if head and tail:
+                        normalized.append({
+                            'relation_type': rel_type,
+                            'head_entity': head,
+                            'tail_entity': tail,
+                            'confidence': relation.get('confidence', 1.0)
+                        })
+        
+        logger.debug(f"Normalized {len(normalized)} relations")
+        return normalized
+    
+    @staticmethod
+    def _normalize_event_list(events: List) -> List[Dict]:
+        """Normalize event list to standard format"""
+        if not events:
+            return []
+        
+        normalized = []
+        for event_item in events:
+            if isinstance(event_item, dict):
+                # Check if it's an event group (contains 'events' key)
+                if 'events' in event_item:
+                    for event in event_item['events']:
+                        normalized.append(ExtractionDataExtractor._normalize_single_event(event))
+                else:
+                    # Single event
+                    normalized.append(ExtractionDataExtractor._normalize_single_event(event_item))
+        
+        logger.debug(f"Normalized {len(normalized)} events")
+        return normalized
+    
+    @staticmethod
+    def _normalize_single_event(event: Dict) -> Dict:
+        """Normalize single event to standard format"""
+        if not isinstance(event, dict):
+            return {}
+        
+        # Standard format
+        trigger = event.get('trigger', event.get('trigger_word', event.get('text', '')))
+        trigger_type = event.get('trigger_type', event.get('event_type', event.get('type', 'UNKNOWN')))
+        arguments = event.get('arguments', [])
+        
+        # Normalize arguments
+        normalized_arguments = []
+        for arg in arguments:
+            if isinstance(arg, dict):
+                normalized_arguments.append({
+                    'role': arg.get('role', arg.get('type', 'UNKNOWN')),
+                    'entity': arg.get('entity', arg.get('text', arg.get('mention', ''))),
+                })
+        
+        return {
+            'trigger': trigger,
+            'trigger_type': trigger_type,
+            'arguments': normalized_arguments,
+            'confidence': event.get('confidence', 1.0)
+        }
+    
+    @staticmethod
+    def _normalize_list_by_type(data: List, data_type: str) -> List[Dict]:
+        """Normalize list based on expected type"""
+        if data_type == 'entities':
+            return ExtractionDataExtractor._normalize_entity_list(data)
+        elif data_type == 'relations':
+            return ExtractionDataExtractor._normalize_relation_list(data)
+        elif data_type == 'events':
+            return ExtractionDataExtractor._normalize_event_list(data)
+        else:
+            return []
+
+
+# Convenience function
+def extract_uie_data(data: Any) -> Dict[str, List[Dict]]:
+    """Convenience function to extract UIE data"""
     return ExtractionDataExtractor.extract_uie_data(data)